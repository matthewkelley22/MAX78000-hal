--- conflicted
+++ resolved
@@ -1,3 +1,4 @@
+use hal_macros::RW;
 use hal_macros_derive::make_device;
 
 /// # Timer Register Offsets
@@ -21,54 +22,8 @@
     pub const TMR_WKFL: usize = 0x001C;
 }
 
-<<<<<<< HEAD
-make_device! {
-    device_ports(mmio::Timer_0, mmio::Timer_1, mmio::Timer_2);
-=======
-use hal_macros::RW;
-use hal_macros_derive::make_device;
-
 make_device! {
     device_ports(mmio::TIMER_0, mmio::TIMER_1, mmio::TIMER_2);
-
-    /// Set the count of the timer.
-    #[bit(0..=31, RW, rro::TMR_CNT)]
-    time_count,
-
-    /// The timer compare value.
-    #[bit(0..=31, RW, rro::TMR_CMP)]
-    timer_compare_value,
-
-    /// The timer PWM register.
-    #[bit(0..=31, RW, rro::TMR_PWM)]
-    pwm,
-
-    /// The timer Interrupt register.
-    #[bit(25, RO, rro::TMR_INTFL)]
-    timerb_write_done,
-
-    ///example of some RW1C
-    #[bit(13, RW1C, rro::TMR_CTRL1)]
-    done_flag,
-
-    /// example of RW
-    #[bit(12, RW, rro::TMR_NOLCMP)]
-    my_read_write_flag,
-}
-
-/// # Timer Count Register
-/// The Timer Count Register. See Page 315, Table 19-9.
-pub struct CountRegister<const PORT_PTR: usize> {}
-reg_impl!(RW, CountRegister, rro::TMR_CNT);
-
-impl<const PORT_PTR: usize> CountRegister<PORT_PTR> {
-    bit_impl! {0..=31, RW u32,
-    /// # Set Timer Count
-    set_timer_count,
-    /// # Get Timer Count
-    get_timer_count}
-}
->>>>>>> 747af203
 
     /// Timer Count. See Page 315, Table 19-9.
     #[bit(0..=31, RW, rro::TMR_CNT)]
