--- conflicted
+++ resolved
@@ -177,7 +177,6 @@
     /// # Activate Receive FIFO Flush
     /// Write a 1 to flush the receive FIFO
     activate_receive_fifo_flush}
-<<<<<<< HEAD
 
     bit_impl! {8, RESET, // FIXME This need to be renamed / changed
     /// # Activate Transmit FIFO Flush
@@ -301,7 +300,6 @@
     set_receive_frame_error_event,
     /// # Get Receive Frame Error Event Interrupt Enable
     get_receive_frame_error_event}
-=======
 }
 
 /// # UART Interrupt Flag Register
@@ -506,5 +504,4 @@
     set_receive_fifo_not_empty_wakeup_event,
     /// # Get Receive FIFO Not Empty Wake-up Event
     get_receive_fifo_not_empty_wakeup_event}
->>>>>>> 1cbfbd61
 }